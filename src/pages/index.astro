---
import Layout from '~/layouts/BaseLayout.astro';
import ImageUploader from '~/components/ImageUploader.tsx';
const user = Astro.locals.user; // Get user from middleware
---

<Layout title="上传图片 - ImgBed">
    <header
        class="container mx-auto px-4 md:px-8 py-4 flex justify-between items-center gap-4"
    >
        <a href="/" class="text-2xl font-bold">ImgBed</a>
        <div class="settings-section mt-8 text-center hidden md:block">
            {
                user ? (
                    <a
                        href="/admin"
                        class="px-4 py-2 border bg-text text-background hover:opacity-90 rounded-md transition-opacity"
                    >
                        前往后台
                    </a>
                ) : (
                    <a
                        href="/login"
                        class="px-4 py-2 border bg-text text-background hover:opacity-90 rounded-md transition-opacity"
                    >
                        登录后台
                    </a>
                )
            }
        </div>
    </header>
    <main class="container mx-auto p-4 md:p-8">
        <h1 class="text-3xl font-bold mb-8 text-center">图片上传</h1>

        <ImageUploader client:only="preact" />

<<<<<<< HEAD
        <div class="settings-section mt-8 text-center md:hidden">
            {
                user ? (
                    <a
                        href="/admin"
                        class="px-4 py-2 border bg-text text-background hover:opacity-90 rounded-md transition-opacity"
                    >
                        前往后台
                    </a>
                ) : (
                    <a
                        href="/login"
                        class="px-4 py-2 border bg-text text-background hover:opacity-90 rounded-md transition-opacity"
                    >
                        登录后台
                    </a>
                )
            }
        </div>
    </main>
=======
    <div class="settings-section mt-8 text-center md:hidden">
      {user ? (
        <a href="/admin" class="px-4 py-2 border bg-text text-background hover:opacity-90 rounded-md transition-opacity">前台</a>
      ) : (
        <a href="/login" class="px-4 py-2 border bg-text text-background hover:opacity-90 rounded-md transition-opacity">
          登录后台
        </a>
      )}
    </div>
  </main>
>>>>>>> ad2ecffe
</Layout><|MERGE_RESOLUTION|>--- conflicted
+++ resolved
@@ -34,7 +34,6 @@
 
         <ImageUploader client:only="preact" />
 
-<<<<<<< HEAD
         <div class="settings-section mt-8 text-center md:hidden">
             {
                 user ? (
@@ -42,7 +41,7 @@
                         href="/admin"
                         class="px-4 py-2 border bg-text text-background hover:opacity-90 rounded-md transition-opacity"
                     >
-                        前往后台
+                        前台
                     </a>
                 ) : (
                     <a
@@ -55,16 +54,4 @@
             }
         </div>
     </main>
-=======
-    <div class="settings-section mt-8 text-center md:hidden">
-      {user ? (
-        <a href="/admin" class="px-4 py-2 border bg-text text-background hover:opacity-90 rounded-md transition-opacity">前台</a>
-      ) : (
-        <a href="/login" class="px-4 py-2 border bg-text text-background hover:opacity-90 rounded-md transition-opacity">
-          登录后台
-        </a>
-      )}
-    </div>
-  </main>
->>>>>>> ad2ecffe
 </Layout>