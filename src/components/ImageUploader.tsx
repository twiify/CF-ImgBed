--- conflicted
+++ resolved
@@ -624,7 +624,6 @@
           </cropper-selection>
         </cropper-canvas>
       `;
-<<<<<<< HEAD
             // Initialize Cropper for v2 with the custom template.
             const cropper = new Cropper(imagePreviewRef.current, { template });
 
@@ -654,119 +653,145 @@
     // JSX for the component
     return (
         <Fragment>
-            <div class="upload-section border bg-background rounded-lg shadow-xl p-8 md:p-12 lg:p-14 mb-8">
-                <div
-                    id="drop-zone"
-                    class="border-2 border-dashed border-border p-10 text-center cursor-pointer hover:border-text transition-colors rounded-lg"
-                    onClick={() =>
-                        (
-                            document.getElementById(
-                                'file-input',
-                            ) as HTMLInputElement
-                        )?.click()
-                    }
-                    onDragOver={(e) => {
-                        e.preventDefault();
-                        e.currentTarget.classList.add('border-text');
-                    }}
-                    onDragLeave={(e) =>
-                        e.currentTarget.classList.remove('border-text')
-                    }
-                    onDrop={handleFileDrop}
-                    onPaste={handlePaste} // Also allow paste directly on drop-zone
-                >
-                    <p class="text-lg mb-2">
-                        拖拽文件到此处，点击选择，或直接粘贴图片
-                    </p>
-                    <p class="text-sm text-gray-700 mb-2">(支持批量上传)</p>
-                    <input
-                        type="file"
-                        id="file-input"
-                        multiple
-                        class="hidden"
-                        accept="image/*"
-                        onChange={handleFileInputChange}
-                    />
-                    {selectedFileNamesText && (
-                        <div
-                            class="mt-2 text-sm text-gray-700"
-                            dangerouslySetInnerHTML={{
-                                __html: selectedFileNamesText,
-                            }}
-                        ></div>
-                    )}
-                    {pastedImagePreviews.length > 0 && (
-                        <div class="mt-4 flex flex-wrap gap-2 justify-center">
-                            {pastedImagePreviews.map((preview, index) => (
-                                <div
-                                    key={`${preview.file.name}-${preview.file.lastModified}`}
-                                    class="relative w-24 h-24 border border-border overflow-hidden cursor-pointer rounded-md"
-                                    onClick={(e) => {
-                                        e.stopPropagation();
-                                        openPreviewModal(
-                                            preview.file,
-                                            preview.url,
-                                        );
-                                    }}
-                                >
-                                    <img
-                                        src={preview.url}
-                                        alt={`预览 ${escapeHtml(preview.file.name)}`}
-                                        class="w-full h-full object-cover"
-                                    />
-                                    <button
-                                        type="button"
-                                        class="absolute top-0.5 right-0.5 bg-red-500 text-white rounded-full w-5 h-5 flex items-center justify-center text-xs leading-none hover:bg-red-700 focus:outline-none"
-                                        title={`移除 ${escapeHtml(preview.file.name)}`}
-                                        onClick={(e) => {
-                                            e.stopPropagation();
-                                            removeFile(index);
-                                        }}
-                                    >
-                                        &times;
-                                    </button>
-                                </div>
-                            ))}
-                        </div>
-                    )}
-                </div>
-
-                <div class="mt-8">
-                    <label
-                        for="upload-directory"
-                        class="block font-medium mb-1"
-                    >
-                        指定上传目录 (可选)
-                    </label>
-                    <input
-                        type="text"
-                        id="upload-directory"
-                        name="upload-directory"
-                        placeholder="例如：wallpapers/nature"
-                        class="w-full p-2 border border-border rounded-md bg-gray-100 focus:border-text focus:ring-1 focus:ring-text"
-                        value={uploadDirectory}
-                        onInput={(e) =>
-                            setUploadDirectory(
-                                (e.target as HTMLInputElement).value,
-                            )
-                        }
+            <div className="flex flex-col items-center justify-center gap-x-10 lg:flex-row">
+                <div className="aspect-square max-h-96 rounded-lg p-2 max-w-96">
+                    <img
+                        src="/public/imageUploader.png"
+                        alt="Upload"
+                        className="h-full w-full rounded-md object-cover"
                     />
                 </div>
 
-                <button
-                    id="upload-button"
-                    class="mt-6 w-full bg-text text-background py-2 px-4 border border-transparent hover:opacity-90 transition-opacity rounded-md"
-                    onClick={handleUpload}
-                    disabled={uploading}
-                >
-                    {uploading
-                        ? `正在上传 ${currentFiles.length} 个文件...`
-                        : '上传'}
-                </button>
+                <div className="mb-8 shadow-xl rounded-2xl upload-section card bg-base-100">
+                    <div className="flex-grow gap-6 card-body">
+                        {/* Image Dropzone and Preview */}
+                        <div className="flex flex-col gap-4">
+                            <div
+                                id="drop-zone"
+                                className="w-full cursor-pointer rounded-2xl border-2 border-neutral-200 bg-gradient-to-tr from-white to-blue-50 p-6 text-center transition-colors aspect-[16/9] hover:border-primary md:p-8 lg:p-10 flex flex-col items-center justify-center"
+                                onClick={() =>
+                                    (
+                                        document.getElementById(
+                                            'file-input',
+                                        ) as HTMLInputElement
+                                    )?.click()
+                                }
+                                onDragOver={(e) => {
+                                    e.preventDefault();
+                                    e.currentTarget.classList.add(
+                                        'border-primary',
+                                    );
+                                }}
+                                onDragLeave={(e) =>
+                                    e.currentTarget.classList.remove(
+                                        'border-primary',
+                                    )
+                                }
+                                onDrop={handleFileDrop}
+                                onPaste={handlePaste} // Also allow paste directly on drop-zone
+                            >
+                                <span className="mb-1 text-lg">
+                                    拖拽文件到此处，点击选择，或直接粘贴图片
+                                </span>
+                                <span className="text-sm text-gray-500">
+                                    (支持批量上传)
+                                </span>
+                                <input
+                                    type="file"
+                                    id="file-input"
+                                    multiple
+                                    className="hidden"
+                                    accept="image/*"
+                                    onChange={handleFileInputChange}
+                                />
+                                {selectedFileNamesText && (
+                                    <div
+                                        className="mt-2 text-sm text-gray-500"
+                                        dangerouslySetInnerHTML={{
+                                            __html: selectedFileNamesText,
+                                        }}
+                                    ></div>
+                                )}
+                            </div>
+
+                            {pastedImagePreviews.length > 0 && (
+                                <div className="flex flex-wrap justify-center gap-2">
+                                    {pastedImagePreviews.map(
+                                        (preview, index) => (
+                                            <div
+                                                key={`${preview.file.name}-${preview.file.lastModified}`}
+                                                className="relative h-20 w-20 cursor-pointer overflow-hidden rounded-md border border-border md:h-24 md:w-24"
+                                                onClick={(e) => {
+                                                    e.stopPropagation();
+                                                    openPreviewModal(
+                                                        preview.file,
+                                                        preview.url,
+                                                    );
+                                                }}
+                                            >
+                                                <img
+                                                    src={preview.url}
+                                                    alt={`预览 ${escapeHtml(preview.file.name)}`}
+                                                    className="h-full w-full object-cover"
+                                                />
+                                                <button
+                                                    type="button"
+                                                    className="absolute flex h-5 w-5 items-center justify-center rounded-full bg-red-500 text-xs leading-none text-white top-0.5 right-0.5 hover:bg-red-700 focus:outline-none"
+                                                    title={`移除 ${escapeHtml(preview.file.name)}`}
+                                                    onClick={(e) => {
+                                                        e.stopPropagation();
+                                                        removeFile(index);
+                                                    }}
+                                                >
+                                                    &times;
+                                                </button>
+                                            </div>
+                                        ),
+                                    )}
+                                </div>
+                            )}
+                        </div>
+
+                        {/* Upload Directory Input */}
+                        <div className="mt-4">
+                            <label
+                                htmlFor="upload-directory"
+                                className="mb-1 block font-medium"
+                            >
+                                指定上传目录 (可选)
+                            </label>
+                            <input
+                                type="text"
+                                id="upload-directory"
+                                name="upload-directory"
+                                placeholder="例如：wallpapers/nature"
+                                className="w-full input input-bordered bg-base-200"
+                                value={uploadDirectory}
+                                onInput={(e) =>
+                                    setUploadDirectory(
+                                        (e.target as HTMLInputElement).value,
+                                    )
+                                }
+                            />
+                        </div>
+
+                        {/* Upload Button */}
+                        <button
+                            id="upload-button"
+                            className={`font-bold text-gray-100 bg-indigo-400 hover:bg-indigo-600 shadow-lg shadow-indigo-200 py-4 px-10 btn-lg mt-6 self-center rounded-full cursor-pointer transition-all duration-300 ${uploading ? 'loading' : ''}`}
+                            onClick={handleUpload}
+                            disabled={uploading}
+                        >
+                            {uploading
+                                ? `正在上传 ${currentFiles.length} 个文件...`
+                                : '上传'}
+                        </button>
+                    </div>
+                </div>
             </div>
 
             {uploadResult && (
-                <div class="links-section border border-border bg-background rounded-lg shadow-xl p-6 md:p-8">
+                <div className="rounded-lg border p-6 shadow-xl links-section border-border bg-background md:p-8">
                     <h2
                         class={`text-2xl font-semibold mb-4 ${uploadResult.error ? 'text-red-500' : uploadResult.success ? 'text-green-600' : 'text-yellow-600'}`}
                     >
@@ -776,34 +801,34 @@
                               ? '上传成功！'
                               : '部分上传成功'}
                     </h2>
-                    <div id="uploaded-links" class="space-y-4">
+                    <div id="uploaded-links" className="space-y-4">
                         <p
-                            class={`mb-4 ${uploadResult.error ? 'text-red-500' : uploadResult.success ? 'text-green-600' : 'text-yellow-600'}`}
+                            className={`mb-4 ${uploadResult.error ? 'text-red-500' : uploadResult.success ? 'text-green-600' : 'text-yellow-600'}`}
                         >
                             {escapeHtml(uploadResult.message)}
                         </p>
                         {uploadResult.results.map((fileResult, index) => (
                             <div
                                 key={`${fileResult.fileName}-${index}`}
-                                class={`p-4 border rounded-md mb-2 ${fileResult.success ? 'border-green-300 bg-green-50' : 'border-red-300 bg-red-50'}`}
+                                className={`p-4 border rounded-md mb-2 ${fileResult.success ? 'border-green-300 bg-green-50' : 'border-red-300 bg-red-50'}`}
                             >
-                                <p class="font-medium mb-1 break-all">
+                                <p className="mb-1 break-all font-medium">
                                     {`${escapeHtml(fileResult.fileName)}: ${fileResult.success ? '成功' : '失败'}`}
                                     {fileResult.conversionStatus ===
                                         'failed' && (
-                                        <span class="text-xs text-orange-500 ml-2">
+                                        <span className="ml-2 text-xs text-orange-500">
                                             (WebP转换失败)
                                         </span>
                                     )}
                                     {fileResult.conversionStatus ===
                                         'converted' && (
-                                        <span class="text-xs text-green-500 ml-2">
+                                        <span className="ml-2 text-xs text-green-500">
                                             (已转为WebP)
                                         </span>
                                     )}
                                 </p>
                                 {fileResult.success && fileResult.data && (
-                                    <div class="space-y-1 mt-1">
+                                    <div className="mt-1 space-y-1">
                                         {['url', 'markdown', 'html'].map(
                                             (formatKey) => {
                                                 const uploadedFile =
@@ -876,7 +901,7 @@
                                                                 feedbackEl.textContent =
                                                                     '复制失败';
                                                                 feedbackEl.className =
-                                                                    'text-xs text-red-500 ml-2';
+                                                                    'ml-2 text-xs text-red-500';
                                                                 feedbackEl.classList.remove(
                                                                     'hidden',
                                                                 );
@@ -888,7 +913,7 @@
                                                                         feedbackEl.textContent =
                                                                             '已复制!'; // Reset
                                                                         feedbackEl.className =
-                                                                            'text-xs text-green-500 ml-2 hidden';
+                                                                            'ml-2 hidden text-xs text-green-500';
                                                                     },
                                                                     2000,
                                                                 );
@@ -900,7 +925,7 @@
 
                                                 return (
                                                     <div key={formatKey}>
-                                                        <span class="font-semibold text-xs">
+                                                        <span className="text-xs font-semibold">
                                                             {label}:{' '}
                                                         </span>
                                                         <input
@@ -908,7 +933,7 @@
                                                             type="text"
                                                             readOnly
                                                             value={value}
-                                                            class="w-full p-1 border border-border rounded-md bg-gray-100 focus:border-text focus:ring-1 focus:ring-text text-xs"
+                                                            className="w-full rounded-md border bg-gray-100 p-1 text-xs border-border focus:border-text focus:ring-text focus:ring-1"
                                                             onFocus={(e) =>
                                                                 (
                                                                     e.target as HTMLInputElement
@@ -923,7 +948,7 @@
                                                         />
                                                         <span
                                                             id={feedbackId}
-                                                            class="text-xs text-green-500 ml-2 hidden"
+                                                            className="ml-2 hidden text-xs text-green-500"
                                                         >
                                                             已复制!
                                                         </span>
@@ -934,7 +959,7 @@
                                     </div>
                                 )}
                                 {!fileResult.success && fileResult.message && (
-                                    <p class="text-red-600 text-sm">
+                                    <p className="text-sm text-red-600">
                                         原因: {escapeHtml(fileResult.message)}
                                     </p>
                                 )}
@@ -963,10 +988,10 @@
                 >
                     {/* Modal content container to prevent close on click */}
                     <div
-                        class="bg-background p-4 rounded-lg shadow-xl w-full max-w-[95vw] md:max-w-2xl lg:max-w-4xl max-h-[90vh] flex flex-col"
+                        className="flex w-full flex-col rounded-lg p-4 shadow-xl bg-background max-w-[95vw] max-h-[90vh] md:max-w-2xl lg:max-w-4xl"
                         onClick={(e) => e.stopPropagation()}
                     >
-                        <div class="flex-1 overflow-hidden min-h-[65vh]">
+                        <div className="flex-1 overflow-hidden min-h-[65vh]">
                             {' '}
                             {/* Increased min-height */}
                             <img
@@ -983,9 +1008,9 @@
                         </div>
                         {/* Editing Controls and Confirm Button - Adapted for Cropper.js v2 API */}
                         {showPreviewModal.cropperImageElement && (
-                            <div class="mt-4 p-2 space-x-2 text-center">
+                            <div className="mt-4 p-2 text-center space-x-2">
                                 <button
-                                    class="bg-gray-200 hover:bg-gray-300 text-gray-800 font-bold py-2 px-4 rounded"
+                                    className="rounded bg-gray-200 px-4 py-2 font-bold text-gray-800 hover:bg-gray-300"
                                     onClick={() =>
                                         showPreviewModal.cropperImageElement?.$zoom?.(
                                             0.1,
@@ -996,7 +1021,7 @@
                                     放大
                                 </button>
                                 <button
-                                    class="bg-gray-200 hover:bg-gray-300 text-gray-800 font-bold py-2 px-4 rounded"
+                                    className="rounded bg-gray-200 px-4 py-2 font-bold text-gray-800 hover:bg-gray-300"
                                     onClick={() =>
                                         showPreviewModal.cropperImageElement?.$zoom?.(
                                             -0.1,
@@ -1007,7 +1032,7 @@
                                     缩小
                                 </button>
                                 <button
-                                    class="bg-gray-200 hover:bg-gray-300 text-gray-800 font-bold py-2 px-4 rounded"
+                                    className="rounded bg-gray-200 px-4 py-2 font-bold text-gray-800 hover:bg-gray-300"
                                     onClick={() =>
                                         showPreviewModal.cropperImageElement?.$rotate?.(
                                             '45deg',
@@ -1018,7 +1043,7 @@
                                     右旋
                                 </button>
                                 <button
-                                    class="bg-gray-200 hover:bg-gray-300 text-gray-800 font-bold py-2 px-4 rounded"
+                                    className="rounded bg-gray-200 px-4 py-2 font-bold text-gray-800 hover:bg-gray-300"
                                     onClick={() =>
                                         showPreviewModal.cropperImageElement?.$rotate?.(
                                             '-45deg',
@@ -1029,7 +1054,7 @@
                                     左旋
                                 </button>
                                 <button
-                                    class="bg-gray-200 hover:bg-gray-300 text-gray-800 font-bold py-2 px-4 rounded"
+                                    className="rounded bg-gray-200 px-4 py-2 font-bold text-gray-800 hover:bg-gray-300"
                                     onClick={() =>
                                         showPreviewModal.cropperImageElement?.$scale?.(
                                             -1,
@@ -1041,7 +1066,7 @@
                                     水平翻转
                                 </button>
                                 <button
-                                    class="bg-gray-200 hover:bg-gray-300 text-gray-800 font-bold py-2 px-4 rounded"
+                                    className="rounded bg-gray-200 px-4 py-2 font-bold text-gray-800 hover:bg-gray-300"
                                     onClick={() =>
                                         showPreviewModal.cropperImageElement?.$scale?.(
                                             1,
@@ -1053,7 +1078,7 @@
                                     垂直翻转
                                 </button>
                                 <button
-                                    class="bg-gray-200 hover:bg-gray-300 text-gray-800 font-bold py-2 px-4 rounded"
+                                    className="rounded bg-gray-200 px-4 py-2 font-bold text-gray-800 hover:bg-gray-300"
                                     onClick={() => {
                                         showPreviewModal.cropperImageElement?.$resetTransform?.();
                                         showPreviewModal.cropperImageElement?.$center?.();
@@ -1065,15 +1090,15 @@
                                 </button>
                             </div>
                         )}
-                        <div class="mt-4 text-right space-x-2">
+                        <div className="mt-4 text-right space-x-2">
                             <button
-                                class="bg-red-500 hover:bg-red-700 text-white font-bold py-2 px-4 rounded"
+                                className="rounded bg-red-500 px-4 py-2 font-bold text-white hover:bg-red-700"
                                 onClick={closePreviewModal}
                             >
                                 取消
                             </button>
                             <button
-                                class="bg-green-500 hover:bg-green-700 text-white font-bold py-2 px-4 rounded"
+                                className="rounded bg-green-500 px-4 py-2 font-bold text-white hover:bg-green-700"
                                 onClick={async () => {
                                     if (
                                         showPreviewModal &&
@@ -1249,389 +1274,4 @@
             )}
         </Fragment>
     );
-=======
-      // Initialize Cropper for v2 with the custom template.
-      const cropper = new Cropper(imagePreviewRef.current, { template });
-
-      // Ensure the cropper canvas fills the available height
-      const cropperCanvasEl = cropper.container?.querySelector('cropper-canvas');
-      if (cropperCanvasEl) {
-        (cropperCanvasEl as HTMLElement).style.height = '60vh'; // Set explicit height for cropper-canvas
-      }
-
-      const cropperImageElem = cropper.getCropperImage();
-      const cropperSelectionElem = cropper.getCropperSelection();
-
-      setShowPreviewModal(prev => prev ? { ...prev, cropperInstance: cropper, cropperImageElement: cropperImageElem, cropperSelectionElement: cropperSelectionElem } : null);
-    }
-  }, [showPreviewModal]);
-
-
-  // JSX for the component
-  return (
-      <Fragment>
-      <div className="flex flex-col items-center justify-center gap-x-10 lg:flex-row">
-        <div className="aspect-square max-h-96 rounded-lg p-2 max-w-96">
-          <img src="/public/imageUploader.png" alt="Upload" className="h-full w-full rounded-md object-cover"/>
-        </div>
-
-        <div className="mb-8 shadow-xl rounded-2xl upload-section card bg-base-100">
-          <div className="flex-grow gap-6 card-body">
-            {/* Image Dropzone and Preview */}
-            <div className="flex flex-col gap-4">
-              <div
-                  id="drop-zone"
-                  className="w-full cursor-pointer rounded-2xl border-2 border-neutral-200 bg-gradient-to-tr from-white to-blue-50 p-6 text-center transition-colors aspect-[16/9] hover:border-primary md:p-8 lg:p-10 flex flex-col items-center justify-center"
-                  onClick={() => (document.getElementById('file-input') as HTMLInputElement)?.click()}
-                  onDragOver={(e) => {
-                    e.preventDefault();
-                    e.currentTarget.classList.add('border-primary');
-                  }}
-                  onDragLeave={(e) => e.currentTarget.classList.remove('border-primary')}
-                  onDrop={handleFileDrop}
-                  onPaste={handlePaste} // Also allow paste directly on drop-zone
-              >
-                <span className="mb-1 text-lg">拖拽文件到此处，点击选择，或直接粘贴图片</span>
-                <span className="text-sm text-gray-500">(支持批量上传)</span>
-                <input
-                    type="file"
-                    id="file-input"
-                    multiple
-                    className="hidden"
-                    accept="image/*"
-                    onChange={handleFileInputChange}
-                />
-                {selectedFileNamesText && (
-                    <div
-                        className="mt-2 text-sm text-gray-500"
-                        dangerouslySetInnerHTML={{ __html: selectedFileNamesText }}
-                    ></div>
-                )}
-              </div>
-
-              {pastedImagePreviews.length > 0 && (
-                  <div className="flex flex-wrap justify-center gap-2">
-                    {pastedImagePreviews.map((preview, index) => (
-                        <div
-                            key={`${preview.file.name}-${preview.file.lastModified}`}
-                            className="relative h-20 w-20 cursor-pointer overflow-hidden rounded-md border border-border md:h-24 md:w-24"
-                            onClick={(e) => {
-                              e.stopPropagation();
-                              openPreviewModal(preview.file, preview.url);
-                            }}
-                        >
-                          <img
-                              src={preview.url}
-                              alt={`预览 ${escapeHtml(preview.file.name)}`}
-                              className="h-full w-full object-cover"
-                          />
-                          <button
-                              type="button"
-                              className="absolute flex h-5 w-5 items-center justify-center rounded-full bg-red-500 text-xs leading-none text-white top-0.5 right-0.5 hover:bg-red-700 focus:outline-none"
-                              title={`移除 ${escapeHtml(preview.file.name)}`}
-                              onClick={(e) => {
-                                e.stopPropagation();
-                                removeFile(index);
-                              }}
-                          >
-                            &times;
-                          </button>
-                        </div>
-                    ))}
-                  </div>
-              )}
-            </div>
-
-            {/* Upload Directory Input */}
-            <div className="mt-4">
-              <label htmlFor="upload-directory" className="mb-1 block font-medium">
-                指定上传目录 (可选)
-              </label>
-              <input
-                  type="text"
-                  id="upload-directory"
-                  name="upload-directory"
-                  placeholder="例如：wallpapers/nature"
-                  className="w-full input input-bordered bg-base-200"
-                  value={uploadDirectory}
-                  onInput={(e) => setUploadDirectory((e.target as HTMLInputElement).value)}
-              />
-            </div>
-
-            {/* Upload Button */}
-            <button
-                id="upload-button"
-                className={`font-bold text-gray-100 bg-indigo-400 hover:bg-indigo-600 shadow-lg shadow-indigo-200 py-4 px-10 btn-lg mt-6 self-center rounded-full cursor-pointer transition-all duration-300 ${uploading ? 'loading' : ''}`}
-                onClick={handleUpload}
-                disabled={uploading}
-            >
-              {uploading ? `正在上传 ${currentFiles.length} 个文件...` : '上传'}
-            </button>
-          </div>
-        </div>
-        </div>
-
-        {uploadResult && (
-            <div className="rounded-lg border p-6 shadow-xl links-section border-border bg-background md:p-8">
-              <h2 class={`text-2xl font-semibold mb-4 ${uploadResult.error ? 'text-red-500' : (uploadResult.success ? 'text-green-600' : 'text-yellow-600')}`}>
-                {uploadResult.error ? '上传出错' : (uploadResult.success ? '上传成功！' : '部分上传成功')}
-              </h2>
-              <div id="uploaded-links" className="space-y-4">
-                <p className={`mb-4 ${uploadResult.error ? 'text-red-500' : (uploadResult.success ? 'text-green-600' : 'text-yellow-600')}`}>
-                  {escapeHtml(uploadResult.message)}
-                </p>
-                {uploadResult.results.map((fileResult, index) => (
-                    <div key={`${fileResult.fileName}-${index}`}
-                         className={`p-4 border rounded-md mb-2 ${fileResult.success ? 'border-green-300 bg-green-50' : 'border-red-300 bg-red-50'}`}>
-                      <p className="mb-1 break-all font-medium">
-                        {`${escapeHtml(fileResult.fileName)}: ${fileResult.success ? '成功' : '失败'}`}
-                        {fileResult.conversionStatus === 'failed' &&
-                            <span className="ml-2 text-xs text-orange-500">(WebP转换失败)</span>}
-                        {fileResult.conversionStatus === 'converted' &&
-                            <span className="ml-2 text-xs text-green-500">(已转为WebP)</span>}
-                      </p>
-                      {fileResult.success && fileResult.data && (
-                          <div className="mt-1 space-y-1">
-                            {['url', 'markdown', 'html'].map(formatKey => {
-                              const uploadedFile = fileResult.data!;
-                              let value = '';
-                              let label = '';
-                              switch (formatKey) {
-                                case 'url':
-                                  value = uploadedFile.url;
-                                  label = 'URL';
-                                  break;
-                                case 'markdown':
-                                  value = `![${escapeHtml(uploadedFile.fileName)}](${uploadedFile.url})`;
-                                  label = 'Markdown';
-                                  break;
-                                case 'html':
-                                  value = `<img src="${uploadedFile.url}" alt="${escapeHtml(uploadedFile.fileName)}" />`;
-                                  label = 'HTML';
-                                  break;
-                              }
-
-                              const copyToClipboard = (textToCopy: string, feedbackId: string) => {
-                                navigator.clipboard.writeText(textToCopy).then(() => {
-                                  const feedbackEl = document.getElementById(feedbackId);
-                                  if (feedbackEl) {
-                                    feedbackEl.classList.remove('hidden');
-                                    setTimeout(() => feedbackEl.classList.add('hidden'), 1500);
-                                  }
-                                  // Auto-copy logic based on localStorage (simplified for brevity)
-                                  if (formatKey.toLowerCase() === (localStorage.getItem('defaultCopyFormat') || 'url').toLowerCase()) {
-                                    // This part of auto-copying on initial display might need more nuanced handling
-                                    // if multiple files are uploaded, as it would try to auto-copy for each.
-                                    // For now, the click-to-copy is primary.
-                                  }
-                                }).catch(err => {
-                                  console.error(`Could not copy ${label}: `, err);
-                                  const feedbackEl = document.getElementById(feedbackId);
-                                  if (feedbackEl) {
-                                    feedbackEl.textContent = '复制失败';
-                                    feedbackEl.className = 'ml-2 text-xs text-red-500';
-                                    feedbackEl.classList.remove('hidden');
-                                    setTimeout(() => {
-                                      feedbackEl.classList.add('hidden');
-                                      feedbackEl.textContent = '已复制!'; // Reset
-                                      feedbackEl.className = 'ml-2 hidden text-xs text-green-500';
-                                    }, 2000);
-                                  }
-                                });
-                              };
-                              const inputId = `link-${fileResult.fileName}-${formatKey}-${index}`;
-                              const feedbackId = `feedback-${fileResult.fileName}-${formatKey}-${index}`;
-
-                              return (
-                                  <div key={formatKey}>
-                                    <span className="text-xs font-semibold">{label}: </span>
-                                    <input
-                                        id={inputId}
-                                        type="text"
-                                        readOnly
-                                        value={value}
-                                        className="w-full rounded-md border bg-gray-100 p-1 text-xs border-border focus:border-text focus:ring-text focus:ring-1"
-                                        onFocus={(e) => (e.target as HTMLInputElement).select()}
-                                        onClick={() => copyToClipboard(value, feedbackId)}
-                                    />
-                                    <span id={feedbackId} className="ml-2 hidden text-xs text-green-500">已复制!</span>
-                                  </div>
-                              );
-                            })}
-                          </div>
-                      )}
-                      {!fileResult.success && fileResult.message && (
-                          <p className="text-sm text-red-600">原因: {escapeHtml(fileResult.message)}</p>
-                      )}
-                    </div>
-                ))}
-              </div>
-            </div>
-        )}
-
-        {showPreviewModal && (
-            <div
-                id="image-preview-modal"
-                style={{
-                  position: 'fixed', top: '0', left: '0', width: '100%', height: '100%',
-                  backgroundColor: 'rgba(0,0,0,0.8)', display: 'flex',
-                  justifyContent: 'center', alignItems: 'center', zIndex: 1000
-                }}
-                onClick={closePreviewModal} // Clicking background closes modal
-            >
-              {/* Modal content container to prevent close on click */}
-              <div
-                  className="flex w-full flex-col rounded-lg p-4 shadow-xl bg-background max-w-[95vw] max-h-[90vh] md:max-w-2xl lg:max-w-4xl"
-                  onClick={(e) => e.stopPropagation()}>
-                <div className="flex-1 overflow-hidden min-h-[65vh]"> {/* Increased min-height */}
-                  <img
-                      ref={imagePreviewRef}
-                      src={showPreviewModal.url}
-                      alt={`编辑 ${escapeHtml(showPreviewModal.file.name)}`}
-                      style={{
-                        display: 'block',
-                        width: '100%',
-                        height: '100%',
-                        objectFit: 'contain'
-                      }} // Let image fill container, object-fit handles aspect ratio
-                  />
-                </div>
-                {/* Editing Controls and Confirm Button - Adapted for Cropper.js v2 API */}
-                {showPreviewModal.cropperImageElement && (
-                    <div className="mt-4 p-2 text-center space-x-2">
-                      <button className="rounded bg-gray-200 px-4 py-2 font-bold text-gray-800 hover:bg-gray-300"
-                              onClick={() => showPreviewModal.cropperImageElement?.$zoom?.(0.1)} title="放大">放大
-                      </button>
-                      <button className="rounded bg-gray-200 px-4 py-2 font-bold text-gray-800 hover:bg-gray-300"
-                              onClick={() => showPreviewModal.cropperImageElement?.$zoom?.(-0.1)} title="缩小">缩小
-                      </button>
-                      <button className="rounded bg-gray-200 px-4 py-2 font-bold text-gray-800 hover:bg-gray-300"
-                              onClick={() => showPreviewModal.cropperImageElement?.$rotate?.('45deg')}
-                              title="右旋45°">右旋
-                      </button>
-                      <button className="rounded bg-gray-200 px-4 py-2 font-bold text-gray-800 hover:bg-gray-300"
-                              onClick={() => showPreviewModal.cropperImageElement?.$rotate?.('-45deg')}
-                              title="左旋45°">左旋
-                      </button>
-                      <button className="rounded bg-gray-200 px-4 py-2 font-bold text-gray-800 hover:bg-gray-300"
-                              onClick={() => showPreviewModal.cropperImageElement?.$scale?.(-1, 1)}
-                              title="水平翻转">水平翻转
-                      </button>
-                      <button className="rounded bg-gray-200 px-4 py-2 font-bold text-gray-800 hover:bg-gray-300"
-                              onClick={() => showPreviewModal.cropperImageElement?.$scale?.(1, -1)}
-                              title="垂直翻转">垂直翻转
-                      </button>
-                      <button className="rounded bg-gray-200 px-4 py-2 font-bold text-gray-800 hover:bg-gray-300"
-                              onClick={() => {
-                                showPreviewModal.cropperImageElement?.$resetTransform?.();
-                                showPreviewModal.cropperImageElement?.$center?.();
-                                showPreviewModal.cropperSelectionElement?.$reset?.();
-                              }} title="重置">重置
-                      </button>
-                    </div>
-                )}
-                <div className="mt-4 text-right space-x-2">
-                  <button
-                      className="rounded bg-red-500 px-4 py-2 font-bold text-white hover:bg-red-700"
-                      onClick={closePreviewModal}
-                  >
-                    取消
-                  </button>
-                  <button
-                      className="rounded bg-green-500 px-4 py-2 font-bold text-white hover:bg-green-700"
-                      onClick={async () => {
-                        if (showPreviewModal && showPreviewModal.cropperSelectionElement) {
-                          const selectionElement = showPreviewModal.cropperSelectionElement;
-                          const cropperImageElement = showPreviewModal.cropperImageElement;
-                          const originalFile = showPreviewModal.file;
-
-                          if (!cropperImageElement) {
-                            console.error("Cropper image element not found.");
-                            closePreviewModal();
-                            return;
-                          }
-
-                          try {
-                            const imageTransform = cropperImageElement.$getTransform?.(); // [a, b, c, d, e, f]
-                            const scaleX = imageTransform ? imageTransform[0] : 1;
-                            const scaleY = imageTransform ? imageTransform[3] : 1;
-
-                            // Ensure selectionElement.width and height are numbers
-                            const selectionWidth = typeof selectionElement.width === 'number' ? selectionElement.width : 0;
-                            const selectionHeight = typeof selectionElement.height === 'number' ? selectionElement.height : 0;
-
-                            // Calculate output dimensions based on original image resolution for the selected area
-                            const outputWidth = Math.round(selectionWidth / scaleX);
-                            const outputHeight = Math.round(selectionHeight / scaleY);
-
-                            if (outputWidth === 0 || outputHeight === 0) {
-                              console.error("Calculated output dimensions are zero, cannot crop.");
-                              closePreviewModal();
-                              return;
-                            }
-
-                            // Get the cropped canvas from the selection element
-                            const canvas = await selectionElement.$toCanvas({
-                              width: outputWidth,
-                              height: outputHeight,
-                            });
-
-                            if (canvas) {
-                              let quality = 0.92; // Default quality for lossy formats
-                              if (originalFile.type === 'image/png') {
-                                // PNG is lossless, quality parameter is ignored by toBlob for PNG.
-                                // For other types like jpeg/webp, 0.92 is a good starting point.
-                              }
-
-                              canvas.toBlob((blob: Blob | null) => {
-                                if (blob) {
-                                  const editedFile = new File([blob], originalFile.name, {
-                                    type: blob.type || originalFile.type, // Fallback to original type if blob.type is empty
-                                    lastModified: Date.now()
-                                  });
-
-                                  const fileIndex = currentFiles.findIndex(f =>
-                                      f.name === originalFile.name &&
-                                      f.lastModified === originalFile.lastModified &&
-                                      f.size === originalFile.size
-                                  );
-
-                                  if (fileIndex !== -1) {
-                                    setCurrentFiles(prevFiles => {
-                                      const newFiles = [...prevFiles];
-                                      newFiles[fileIndex] = editedFile;
-                                      return newFiles;
-                                    });
-                                  } else {
-                                    // Fallback if original file somehow changed or was removed
-                                    setCurrentFiles(prevFiles => [...prevFiles, editedFile]);
-                                  }
-                                } else {
-                                  console.error('Failed to convert canvas to Blob.');
-                                }
-                                closePreviewModal();
-                              }, originalFile.type, quality);
-                            } else {
-                              console.error('Failed to get canvas from cropper selection.');
-                              closePreviewModal();
-                            }
-                          } catch (error) {
-                            console.error('Error getting cropped canvas:', error);
-                            closePreviewModal();
-                          }
-                        } else {
-                          console.warn("Cropper selection element not found, cannot save.");
-                          closePreviewModal();
-                        }
-                      }}
-                  >
-                    确认修改
-                  </button>
-                </div>
-              </div>
-            </div>
-        )}
-      </Fragment>
-  );
->>>>>>> ad2ecffe
 }