--- conflicted
+++ resolved
@@ -147,361 +147,232 @@
         initialSiteDomain.trim() ||
         currentHostname;
 
-<<<<<<< HEAD
     return (
         <>
             <form onSubmit={handleSubmit} class="space-y-8">
-                <section class="bg-background text-text border p-6 rounded-lg shadow-md">
-                    <h2 class="text-xl font-semibold mb-4">上传与链接设置</h2>
-
-                    <div>
-                        <label
-                            for="default-copy-format"
-                            class="block text-sm font-medium mb-1"
-                        >
-                            默认复制格式
-                        </label>
-                        <select
-                            id="default-copy-format"
-                            name="defaultCopyFormat"
-                            value={settings.defaultCopyFormat}
-                            onInput={handleInputChange}
-                            class="w-full md:w-1/2 p-2 border border-border rounded-md bg-gray-100 focus:border-text focus:ring-1 focus:ring-text"
-                        >
-                            {copyFormats.map((format) => (
-                                <option value={format.value} key={format.value}>
-                                    {format.label}
-                                </option>
-                            ))}
-                        </select>
-                        <p class="text-xs text-gray-500 mt-1">
-                            上传完成后，将自动复制此格式的链接。
-                        </p>
-                    </div>
-
-                    <div class="mt-6">
-                        <label
-                            for="custom-image-prefix"
-                            class="block text-sm font-medium mb-1"
-                        >
-                            自定义图片访问前缀
-                        </label>
-                        <div class="flex items-center">
-                            <span class="text-sm text-gray-500 mr-1">
-                                {displaySiteDomain}/
+                <div className="card bg-base-100 shadow-lg">
+                    <div className="card-body">
+                        <h2 className="card-title text-xl mb-6">
+                            <span className="material-symbols-outlined align-bottom mr-2">
+                                upload_file
                             </span>
+                            上传与链接设置
+                        </h2>
+
+                        {/* 默认复制格式 */}
+                        <div className="form-control w-full max-w-md space-y-2 mb-4">
+                            <label className="label">
+                                <span className="label-text font-medium">
+                                    默认复制格式
+                                </span>
+                            </label>
+                            <select
+                                id="default-copy-format"
+                                name="defaultCopyFormat"
+                                value={settings.defaultCopyFormat}
+                                onInput={handleInputChange}
+                                className="select select-bordered w-full"
+                            >
+                                {copyFormats.map((format) => (
+                                    <option
+                                        value={format.value}
+                                        key={format.value}
+                                    >
+                                        {format.label}
+                                    </option>
+                                ))}
+                            </select>
+                            <div className="label">
+                                <span className="label-text-alt text-gray-500">
+                                    上传完成后，将自动复制此格式的链接。
+                                </span>
+                            </div>
+                        </div>
+
+                        {/* 自定义图片访问前缀 */}
+                        <div className="form-control w-full max-w-lg space-y-2 mb-4">
+                            <label className="label">
+                                <span className="label-text font-medium">
+                                    自定义图片访问前缀
+                                </span>
+                            </label>
+                            <div className="flex items-center gap-1">
+                                <span className="text-sm text-gray-500">
+                                    {displaySiteDomain}/
+                                </span>
+                                <input
+                                    type="text"
+                                    id="custom-image-prefix"
+                                    name="customImagePrefix"
+                                    value={settings.customImagePrefix ?? ''}
+                                    onInput={handleInputChange}
+                                    placeholder="例如：img, files"
+                                    className="input input-bordered flex-1"
+                                />
+                                <span className="text-sm text-gray-500">
+                                    /your-image.jpg
+                                </span>
+                            </div>
+                            <div className="label">
+                                <span className="label-text-alt text-gray-500">
+                                    设置图片访问 URL
+                                    中的路径前缀。推荐只使用字母、数字、下划线或短横线。留空使用默认值
+                                    (img)。
+                                </span>
+                            </div>
+                        </div>
+
+                        {/* 自定义网站域名 */}
+                        <div className="form-control w-full max-w-lg space-y-2 mb-4">
+                            <label className="label">
+                                <span className="label-text font-medium">
+                                    自定义网站域名 (可选)
+                                </span>
+                            </label>
                             <input
                                 type="text"
-                                id="custom-image-prefix"
-                                name="customImagePrefix"
-                                value={settings.customImagePrefix ?? ''}
+                                id="site-domain"
+                                name="siteDomain"
+                                value={settings.siteDomain ?? ''}
                                 onInput={handleInputChange}
-                                placeholder="例如：img, files"
-                                class="w-full md:w-1/3 p-2 border border-border rounded-md bg-gray-100 focus:border-text focus:ring-1 focus:ring-text"
+                                placeholder="例如：img.example.com 或 https://img.example.com"
+                                className="input input-bordered w-full"
                             />
-                            <span class="text-sm text-gray-500 ml-1">
-                                /your-image.jpg
+                            <div className="label">
+                                <span className="label-text-alt text-gray-500">
+                                    用于生成图片的公开访问链接。如果留空，将尝试自动检测当前域名。推荐包含协议
+                                    (http/https)。
+                                </span>
+                            </div>
+                        </div>
+
+                        {/* WebP 转换 */}
+                        <div className="form-control">
+                            <div className="flex items-center gap-4">
+                                <input
+                                    id="convert-to-webp"
+                                    name="convertToWebP"
+                                    type="checkbox"
+                                    checked={settings.convertToWebP}
+                                    onChange={handleInputChange}
+                                    className="checkbox checkbox-primary"
+                                />
+                                <div className="flex-1">
+                                    <label
+                                        htmlFor="convert-to-webp"
+                                        className="cursor-pointer"
+                                    >
+                                        <div className="font-medium">
+                                            上传时转换为 WebP 格式
+                                        </div>
+                                        <div className="text-sm text-gray-500 mt-1">
+                                            启用后，所有上传的图片（支持的格式）将自动转换为
+                                            WebP
+                                            格式以优化大小和质量。原始图片不会保留。
+                                        </div>
+                                    </label>
+                                </div>
+                            </div>
+                        </div>
+                    </div>
+                </div>
+
+                <section className="card bg-base-100 shadow-lg">
+                    <div className="card-body">
+                        <h2 className="card-title text-xl mb-6">
+                            <span className="material-symbols-outlined align-bottom mr-2">
+                                lock
                             </span>
-                        </div>
-                        <p class="text-xs text-gray-500 mt-1">
-                            设置图片访问 URL
-                            中的路径前缀。推荐只使用字母、数字、下划线或短横线。留空使用默认值
-                            (img)。
-                        </p>
-                    </div>
-
-                    <div class="mt-6">
-                        <label
-                            for="site-domain"
-                            class="block text-sm font-medium mb-1"
+                            安全设置
+                        </h2>
+
+                        {/* 防盗链开关 */}
+                        <div className="form-control">
+                            <div className="flex items-center gap-4">
+                                <input
+                                    id="enable-hotlink-protection"
+                                    name="enableHotlinkProtection"
+                                    type="checkbox"
+                                    checked={settings.enableHotlinkProtection}
+                                    onChange={handleInputChange}
+                                    className="checkbox checkbox-primary"
+                                />
+                                <div className="flex-1">
+                                    <label
+                                        htmlFor="enable-hotlink-protection"
+                                        className="cursor-pointer"
+                                    >
+                                        <div className="font-medium">
+                                            启用防盗链
+                                        </div>
+                                        <div className="text-sm text-gray-500 mt-1">
+                                            防止其他网站直接嵌入您的图片。
+                                        </div>
+                                    </label>
+                                </div>
+                            </div>
+                        </div>
+
+                        {/* 允许的域名 */}
+                        <div
+                            className={`${settings.enableHotlinkProtection ? '' : 'hidden'}`}
                         >
-                            自定义网站域名 (可选)
-                        </label>
-                        <input
-                            type="text"
-                            id="site-domain"
-                            name="siteDomain"
-                            value={settings.siteDomain ?? ''}
-                            onInput={handleInputChange}
-                            placeholder="例如：img.example.com 或 https://img.example.com"
-                            class="w-full md:w-1/2 p-2 border border-border rounded-md bg-gray-100 focus:border-text focus:ring-1 focus:ring-text"
-                        />
-                        <p class="text-xs text-gray-500 mt-1">
-                            用于生成图片的公开访问链接。如果留空，将尝试自动检测当前域名。推荐包含协议
-                            (http/https)。
-                        </p>
-                    </div>
-
-                    <div class="mt-6 flex items-start">
-                        <div class="flex items-center h-5">
-                            <input
-                                id="convert-to-webp"
-                                name="convertToWebP"
-                                type="checkbox"
-                                checked={settings.convertToWebP}
-                                onChange={handleInputChange}
-                                class="h-4 w-4 text-text border-border rounded focus:ring-2 focus:ring-text"
-                            />
-                        </div>
-                        <div class="ml-3 text-sm">
-                            <label for="convert-to-webp" class="font-medium">
-                                上传时转换为 WebP 格式
-                            </label>
-                            <p class="text-xs text-gray-500">
-                                启用后，所有上传的图片（支持的格式）将自动转换为
-                                WebP 格式以优化大小和质量。原始图片不会保留。
-                            </p>
+                            <div className="form-control w-full max-w-lg space-y-2 flex flex-col">
+                                <label className="label">
+                                    <span className="label-text font-medium mt-4">
+                                        允许的域名 (白名单)
+                                    </span>
+                                </label>
+                                <textarea
+                                    id="allowed-domains"
+                                    name="allowedDomains"
+                                    value={
+                                        settings.allowedDomains
+                                            ? settings.allowedDomains.join('\n')
+                                            : ''
+                                    }
+                                    onChange={handleInputChange}
+                                    className="textarea textarea-bordered h-24 mt-2"
+                                    placeholder="每行一个域名，例如：\nexample.com\nyour-blog.com"
+                                ></textarea>
+                            </div>
+                            <div className="label mt-2">
+                                <span className="label-text-alt text-gray-500">
+                                    配置允许引用本站图片的外部域名（白名单）。如果留空，且防盗链已启用，则会阻止所有非本站域名的图片引用。
+                                </span>
+                            </div>
                         </div>
                     </div>
                 </section>
 
-                <section class="bg-background border p-6 rounded-lg shadow-md">
-                    <h2 class="text-xl font-semibold mb-4">安全设置</h2>
-
-                    <div class="flex items-start">
-                        <div class="flex items-center h-5">
-                            <input
-                                id="enable-hotlink-protection"
-                                name="enableHotlinkProtection"
-                                type="checkbox"
-                                checked={settings.enableHotlinkProtection}
-                                onChange={handleInputChange} // Use onChange for checkboxes for better accessibility and standard behavior
-                                class="h-4 w-4 text-text border-border rounded focus:ring-2 focus:ring-text"
-                            />
-                        </div>
-                        <div class="ml-3 text-sm">
-                            <label
-                                for="enable-hotlink-protection"
-                                class="font-medium"
-                            >
-                                启用防盗链
-                            </label>
-                            <p class="text-xs text-gray-500">
-                                防止其他网站直接嵌入您的图片。
-                            </p>
+                <div className="card bg-base-100 shadow-lg">
+                    <div className="card-body">
+                        <h2 className="card-title text-xl mb-4">
+                            <span className="material-symbols-outlined align-bottom mr-2">
+                                manage_accounts
+                            </span>
+                            账户设置
+                        </h2>
+                        <div className="alert">
+                            <span className="material-symbols-outlined align-bottom mr-2">
+                                info
+                            </span>
+                            <div>
+                                <p className="text-sm">
+                                    登录凭据通过环境变量配置。请参考文档设置
+                                    <code className="bg-base-300 text-base-content px-1 py-0.5 rounded mx-1 font-mono text-xs">
+                                        AUTH_USERNAME
+                                    </code>{' '}
+                                    和
+                                    <code className="bg-base-300 text-base-content px-1 py-0.5 rounded mx-1 font-mono text-xs">
+                                        AUTH_PASSWORD
+                                    </code>
+                                    。
+                                </p>
+                            </div>
                         </div>
                     </div>
-
-                    <div
-                        class={`mt-4 ${settings.enableHotlinkProtection ? '' : 'hidden'}`}
-                    >
-                        <label
-                            for="allowed-domains"
-                            class="block text-sm font-medium mb-1"
-                        >
-                            允许的域名 (白名单)
-                        </label>
-                        <textarea
-                            id="allowed-domains"
-                            name="allowedDomains"
-                            value={
-                                settings.allowedDomains
-                                    ? settings.allowedDomains.join('\n')
-                                    : ''
-                            }
-                            onInput={handleInputChange}
-                            class="w-full md:w-1/2 p-2 border border-border rounded-md bg-gray-100 focus:border-text focus:ring-1 focus:ring-text"
-                            placeholder="每行一个域名，例如：\nexample.com\nyour-blog.com"
-                        ></textarea>
-                        <p class="text-xs text-gray-500 mt-1">
-                            允许这些域名下的网站引用图片。如果为空，则所有外部引用都会被阻止（如果启用了防盗链）。
-                        </p>
-                    </div>
-                </section>
-
-                <section class="bg-background border p-6 rounded-lg shadow-md">
-                    <h2 class="text-xl font-semibold mb-4">账户设置</h2>
-                    <div>
-                        <p class="text-sm mb-2">
-                            登录凭据通过环境变量配置。请参考文档设置{' '}
-                            <code>AUTH_USERNAME</code> 和{' '}
-                            <code>AUTH_PASSWORD</code>。
-                        </p>
-                    </div>
-                </section>
-=======
-  return (
-    <>
-      <form onSubmit={handleSubmit} class="space-y-8">
-        <div className="card bg-base-100 shadow-lg">
-          <div className="card-body">
-            <h2 className="card-title text-xl mb-6">
-              <span className="material-symbols-outlined align-bottom mr-2">upload_file</span>
-              上传与链接设置
-            </h2>
-
-            {/* 默认复制格式 */}
-            <div className="form-control w-full max-w-md space-y-2 mb-4">
-              <label className="label">
-                <span className="label-text font-medium">默认复制格式</span>
-              </label>
-              <select
-                  id="default-copy-format"
-                  name="defaultCopyFormat"
-                  value={settings.defaultCopyFormat}
-                  onInput={handleInputChange}
-                  className="select select-bordered w-full"
-              >
-                {copyFormats.map((format) => (
-                    <option value={format.value} key={format.value}>
-                      {format.label}
-                    </option>
-                ))}
-              </select>
-              <div className="label">
-                <span className="label-text-alt text-gray-500">
-                  上传完成后，将自动复制此格式的链接。
-                </span>
-              </div>
-            </div>
-
-
-            {/* 自定义图片访问前缀 */}
-            <div className="form-control w-full max-w-lg space-y-2 mb-4">
-              <label className="label">
-                <span className="label-text font-medium">自定义图片访问前缀</span>
-              </label>
-              <div className="flex items-center gap-1">
-                <span className="text-sm text-gray-500">{displaySiteDomain}/</span>
-                <input
-                    type="text"
-                    id="custom-image-prefix"
-                    name="customImagePrefix"
-                    value={settings.customImagePrefix ?? ""}
-                    onInput={handleInputChange}
-                    placeholder="例如：img, files"
-                    className="input input-bordered flex-1"
-                />
-                <span className="text-sm text-gray-500">/your-image.jpg</span>
-              </div>
-              <div className="label">
-                <span className="label-text-alt text-gray-500">
-                  设置图片访问 URL 中的路径前缀。推荐只使用字母、数字、下划线或短横线。留空使用默认值 (img)。
-                </span>
-              </div>
-            </div>
-
-            {/* 自定义网站域名 */}
-            <div className="form-control w-full max-w-lg space-y-2 mb-4">
-              <label className="label">
-                <span className="label-text font-medium">自定义网站域名 (可选)</span>
-              </label>
-              <input
-                  type="text"
-                  id="site-domain"
-                  name="siteDomain"
-                  value={settings.siteDomain ?? ""}
-                  onInput={handleInputChange}
-                  placeholder="例如：img.example.com 或 https://img.example.com"
-                  className="input input-bordered w-full"
-              />
-              <div className="label">
-                <span className="label-text-alt text-gray-500">
-                  用于生成图片的公开访问链接。如果留空，将尝试自动检测当前域名。推荐包含协议 (http/https)。
-                </span>
-              </div>
-            </div>
-
-            {/* WebP 转换 */}
-            <div className="form-control">
-              <div className="flex items-center gap-4">
-                <input
-                    id="convert-to-webp"
-                    name="convertToWebP"
-                    type="checkbox"
-                    checked={settings.convertToWebP}
-                    onChange={handleInputChange}
-                    className="checkbox checkbox-primary"
-                />
-                <div className="flex-1">
-                  <label htmlFor="convert-to-webp" className="cursor-pointer">
-                    <div className="font-medium">上传时转换为 WebP 格式</div>
-                    <div className="text-sm text-gray-500 mt-1">
-                      启用后，所有上传的图片（支持的格式）将自动转换为 WebP 格式以优化大小和质量。原始图片不会保留。
-                    </div>
-                  </label>
                 </div>
-              </div>
-            </div>
-          </div>
-        </div>
-
-        <section className="card bg-base-100 shadow-lg">
-          <div className="card-body">
-            <h2 className="card-title text-xl mb-6">
-              <span className="material-symbols-outlined align-bottom mr-2">lock</span>
-              安全设置
-            </h2>
-
-            {/* 防盗链开关 */}
-            <div className="form-control">
-              <div className="flex items-center gap-4">
-                <input
-                    id="enable-hotlink-protection"
-                    name="enableHotlinkProtection"
-                    type="checkbox"
-                    checked={settings.enableHotlinkProtection}
-                    onChange={handleInputChange}
-                    className="checkbox checkbox-primary"
-                />
-                <div className="flex-1">
-                  <label htmlFor="enable-hotlink-protection" className="cursor-pointer">
-                    <div className="font-medium">启用防盗链</div>
-                    <div className="text-sm text-gray-500 mt-1">
-                      防止其他网站直接嵌入您的图片。
-                    </div>
-                  </label>
-                </div>
-              </div>
-            </div>
-
-            {/* 允许的域名 */}
-            <div className={`${settings.enableHotlinkProtection ? "" : "hidden"}`}>
-              <div className="form-control w-full max-w-lg space-y-2 flex flex-col">
-                <label className="label">
-                  <span className="label-text font-medium mt-4">允许的域名 (白名单)</span>
-                </label>
-                <textarea
-                    id="allowed-domains"
-                    name="allowedDomains"
-                    value={settings.allowedDomains ? settings.allowedDomains.join("\n") : ""}
-                    onChange={handleInputChange}
-                    className="textarea textarea-bordered h-24 mt-2"
-                    placeholder="每行一个域名，例如：\nexample.com\nyour-blog.com"
-                ></textarea>
-              </div>
-              <div className="label mt-2">
-                  <span className="label-text-alt text-gray-500">
-                    配置允许引用本站图片的外部域名（白名单）。如果留空，且防盗链已启用，则会阻止所有非本站域名的图片引用。
-                  </span>
-              </div>
-            </div>
-          </div>
-        </section>
-
-        <div className="card bg-base-100 shadow-lg">
-          <div className="card-body">
-            <h2 className="card-title text-xl mb-4">
-              <span className="material-symbols-outlined align-bottom mr-2">manage_accounts</span>
-              账户设置
-            </h2>
-            <div className="alert">
-              <span className="material-symbols-outlined align-bottom mr-2">info</span>
-              <div>
-                <p className="text-sm">
-                  登录凭据通过环境变量配置。请参考文档设置
-                  <code className="bg-base-300 text-base-content px-1 py-0.5 rounded mx-1 font-mono text-xs">
-                    AUTH_USERNAME
-                  </code> 和
-                  <code className="bg-base-300 text-base-content px-1 py-0.5 rounded mx-1 font-mono text-xs">
-                    AUTH_PASSWORD
-                  </code>。
-                </p>
-              </div>
-            </div>
-          </div>
-        </div>
->>>>>>> ad2ecffe
 
                 <div class="mt-8 flex justify-end">
                     <button
