---
import '~/style/global.css';

interface Props {
    title?: string;
}

const { title = 'ImgBed' } = Astro.props;
---

<!doctype html>
<html lang="zh-CN">
<<<<<<< HEAD
    <head>
        <meta charset="UTF-8" />
        <meta
            name="description"
            content="A modern and minimalist image hosting website."
        />
        <meta name="viewport" content="width=device-width, initial-scale=1.0" />
        <link rel="icon" type="image/svg+xml" href="/favicon.svg" />
        <meta name="generator" content={Astro.generator} />
        <title>{title}</title>
    </head>
    <body class="min-h-screen flex flex-col">
        <div class="flex-grow">
            <slot />
        </div>
        <footer
            class="flex items-center justify-center p-4 gap-2 border-t border-border text-text"
        >
            <span>{'Powered by Astro'}</span>
            <span class="text-border">{'|'}</span>
            <a
                class="underline hover:opacity-80 transition-opacity"
                href="https://github.com/twiify/CF-ImgBed">{'CF-ImgBed'}</a
            >
        </footer>
    </body>
=======
	<head>
		<meta charset="UTF-8" />
		<meta
			name="description"
			content="A modern and minimalist image hosting website."
		/>
		<meta name="viewport" content="width=device-width, initial-scale=1.0" />
		<link rel="icon" type="image/svg+xml" href="/favicon.svg" />
		<link href="https://fonts.googleapis.com/css2?family=Material+Symbols+Outlined" rel="stylesheet" />
		<meta name="generator" content={Astro.generator} />
		<title>{title}</title>
	</head>
	<body class="min-h-screen flex flex-col">
		<div class="flex-grow">
			<slot />
		</div>
		<footer class="flex items-center justify-center p-4 gap-2 border-t border-border text-text">
			<span>{"Powered by Astro"}</span>
			<span class="text-border">{"|"}</span>
			<a class="underline hover:opacity-80 transition-opacity" href="https://github.com/twiify/CF-ImgBed">{"CF-ImgBed"}</a>
		</footer>
	</body>
>>>>>>> ad2ecffe
</html><|MERGE_RESOLUTION|>--- conflicted
+++ resolved
@@ -10,7 +10,6 @@
 
 <!doctype html>
 <html lang="zh-CN">
-<<<<<<< HEAD
     <head>
         <meta charset="UTF-8" />
         <meta
@@ -19,6 +18,10 @@
         />
         <meta name="viewport" content="width=device-width, initial-scale=1.0" />
         <link rel="icon" type="image/svg+xml" href="/favicon.svg" />
+        <link
+            href="https://fonts.googleapis.com/css2?family=Material+Symbols+Outlined"
+            rel="stylesheet"
+        />
         <meta name="generator" content={Astro.generator} />
         <title>{title}</title>
     </head>
@@ -37,28 +40,4 @@
             >
         </footer>
     </body>
-=======
-	<head>
-		<meta charset="UTF-8" />
-		<meta
-			name="description"
-			content="A modern and minimalist image hosting website."
-		/>
-		<meta name="viewport" content="width=device-width, initial-scale=1.0" />
-		<link rel="icon" type="image/svg+xml" href="/favicon.svg" />
-		<link href="https://fonts.googleapis.com/css2?family=Material+Symbols+Outlined" rel="stylesheet" />
-		<meta name="generator" content={Astro.generator} />
-		<title>{title}</title>
-	</head>
-	<body class="min-h-screen flex flex-col">
-		<div class="flex-grow">
-			<slot />
-		</div>
-		<footer class="flex items-center justify-center p-4 gap-2 border-t border-border text-text">
-			<span>{"Powered by Astro"}</span>
-			<span class="text-border">{"|"}</span>
-			<a class="underline hover:opacity-80 transition-opacity" href="https://github.com/twiify/CF-ImgBed">{"CF-ImgBed"}</a>
-		</footer>
-	</body>
->>>>>>> ad2ecffe
 </html>